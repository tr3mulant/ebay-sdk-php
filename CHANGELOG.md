--- conflicted
+++ resolved
@@ -1,6 +1,5 @@
 # CHANGELOG
 
-<<<<<<< HEAD
 ## Unreleased
 
 ## Features
@@ -33,13 +32,12 @@
 * Added missing properties to PostOrder\Types\Error.
 * Added missing properties to PostOrder\Types\CancelDetail.
 * Added missing properties to PostOrder\Types\CancelActivityHistory.
-=======
+
 ## 12.0.1 - 2017-06-15
 
 ## Fixes
 
 * SDK now ignores properties in the JSON response that would normally trigger an DTS\eBaySDK\Exceptions\UnknownPropertyException exception.
->>>>>>> e6c43bc4
 
 ## 12.0.0 - 2017-05-23
 
